--- conflicted
+++ resolved
@@ -33,11 +33,7 @@
     exclude: ^noxfile.py$
 
 - repo: https://github.com/asottile/pyupgrade
-<<<<<<< HEAD
-  rev: v2.23.1
-=======
   rev: v2.29.0
->>>>>>> 97976c16
   hooks:
   - id: pyupgrade
 
